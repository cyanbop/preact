<<<<<<< HEAD
import { hydrate, render as preactRender, cloneElement as preactCloneElement, createRef, h, Component, options, toChildArray, createContext, Fragment, Suspense, lazy } from 'preact';
=======
import { render as preactRender, cloneElement as preactCloneElement, createRef, h, Component, options, toChildArray, createContext, Fragment } from 'preact';
>>>>>>> 71eddade
import * as hooks from 'preact/hooks';
export * from 'preact/hooks';
import { Suspense as _Suspense, lazy as _lazy, catchRender } from './suspense';
import { assign } from '../../src/util';

const version = '16.8.0'; // trick libraries to think we are react

/* istanbul ignore next */
const REACT_ELEMENT_TYPE = (typeof Symbol!=='undefined' && Symbol.for && Symbol.for('react.element')) || 0xeac7;

const CAMEL_PROPS = /^(?:accent|alignment|arabic|baseline|cap|clip|color|fill|flood|font|glyph|horiz|marker|overline|paint|stop|strikethrough|stroke|text|underline|unicode|units|v|vector|vert|word|writing|x)[A-Z]/;

let oldEventHook = options.event;
options.event = e => {
	/* istanbul ignore next */
	if (oldEventHook) e = oldEventHook(e);
	e.persist = () => {};
	return e.nativeEvent = e;
};

let oldCatchRender = options.catchRender;
options.catchRender = (error, component) => {
	return oldCatchRender && oldCatchRender(error, component) || catchRender(error, component);
};

/**
 * Legacy version of createElement.
 * @param {import('./internal').VNode["type"]} type The node name or Component constructor
 */
function createFactory(type) {
	return createElement.bind(null, type);
}

/**
 * Normalize DOM vnode properties.
 * @param {import('./internal').VNode} vnode The vnode to normalize props of
 * @param {object | null | undefined} props props to normalize
 */
function handleElementVNode(vnode, props) {
	let shouldSanitize, attrs, i;
	for (i in props) if ((shouldSanitize = CAMEL_PROPS.test(i))) break;
	if (shouldSanitize) {
		attrs = vnode.props = {};
		for (i in props) {
			attrs[CAMEL_PROPS.test(i) ? i.replace(/([A-Z0-9])/, '-$1').toLowerCase() : i] = props[i];
		}
	}
}

/**
 * Proxy render() since React returns a Component reference.
 * @param {import('./internal').VNode} vnode VNode tree to render
 * @param {import('./internal').PreactElement} parent DOM node to render vnode tree into
 * @param {() => void} [callback] Optional callback that will be called after rendering
 * @returns {import('./internal').Component | null} The root component reference or null
 */
function render(vnode, parent, callback) {
	preactRender(vnode, parent);
	if (typeof callback==='function') callback();

	return vnode ? vnode._component : null;
}

class ContextProvider {
	getChildContext() {
		return this.props.context;
	}
	render(props) {
		return props.children;
	}
}

/**
 * Portal component
 * @param {object | null | undefined} props
 */
function Portal(props) {
	let wrap = h(ContextProvider, { context: this.context }, props.vnode);
	let container = props.container;
	hydrate(wrap, container);
	this.componentWillUnmount = () => {
		render(null, container);
	};
	return null;
}

/**
 * Create a `Portal` to continue rendering the vnode tree at a different DOM node
 * @param {import('./internal').VNode} vnode The vnode to render
 * @param {import('./internal').PreactElement} container The DOM node to continue rendering in to.
 */
function createPortal(vnode, container) {
	return h(Portal, { vnode, container });
}

const mapFn = (children, fn) => {
	if (!children) return null;
	return toChildArray(children).map(fn);
};

// This API is completely unnecessary for Preact, so it's basically passthrough.
let Children = {
	map: mapFn,
	forEach: mapFn,
	count(children) {
		return children ? toChildArray(children).length : 0;
	},
	only(children) {
		children = toChildArray(children);
		if (children.length!==1) throw new Error('Children.only() expects only one child.');
		return children[0];
	},
	toArray: toChildArray
};

/**
 * Wrap `createElement` to apply various vnode normalizations.
 * @param {import('./internal').VNode["type"]} type The node name or Component constructor
 * @param {object | null | undefined} [props] The vnode's properties
 * @param {Array<import('./internal').ComponentChildren>} [children] The vnode's children
 * @returns {import('./internal').VNode}
 */
function createElement(...args) {
	let vnode = h(...args);

	let type = vnode.type, props = vnode.props;
	if (typeof type!='function') {
		if (props.defaultValue) {
			if (!props.value && props.value!==0) {
				props.value = props.defaultValue;
			}
			delete props.defaultValue;
		}

		if (Array.isArray(props.value) && props.multiple && type==='select') {
			toChildArray(props.children).forEach((child) => {
				if (props.value.indexOf(child.props.value)!=-1) {
					child.props.selected = true;
				}
			});
			delete props.value;
		}
		handleElementVNode(vnode, props);
	}

	vnode.preactCompatNormalized = false;
	return normalizeVNode(vnode);
}

/**
 * Normalize a vnode
 * @param {import('./internal').VNode} vnode
 */
function normalizeVNode(vnode) {
	vnode.preactCompatNormalized = true;
	applyClassName(vnode);
	return vnode;
}

/**
 * Wrap `cloneElement` to abort if the passed element is not a valid element and apply
 * all vnode normalizations.
 * @param {import('./internal').VNode} element The vnode to clone
 * @param {object} props Props to add when cloning
 * @param {Array<import('./internal').ComponentChildren} rest Optional component children
 */
function cloneElement(element) {
	if (!isValidElement(element)) return element;
	let vnode = normalizeVNode(preactCloneElement.apply(null, arguments));
	vnode.$$typeof = REACT_ELEMENT_TYPE;
	return vnode;
}

/**
 * Check if the passed element is a valid (p)react node.
 * @param {*} element The element to check
 * @returns {boolean}
 */
function isValidElement(element) {
	return !!element && element.$$typeof===REACT_ELEMENT_TYPE;
}

/**
 * Normalize event handlers like react does. Most famously it uses `onChange` for any input element.
 * @param {import('./internal').VNode} vnode The vnode to normalize events on
 */
function applyEventNormalization({ type, props }) {
	if (!props || typeof type!='string') return;
	let newProps = {};
	for (let i in props) {
		newProps[i.toLowerCase()] = i;
	}
	if (newProps.ondoubleclick) {
		props.ondblclick = props[newProps.ondoubleclick];
		delete props[newProps.ondoubleclick];
	}
	if (newProps.onbeforeinput) {
		props.onbeforeinput = props[newProps.onbeforeinput];
		delete props[newProps.onbeforeinput];
	}
	// for *textual inputs* (incl textarea), normalize `onChange` -> `onInput`:
	if (newProps.onchange && (type==='textarea' || (type.toLowerCase()==='input' && !/^fil|che|rad/i.test(props.type)))) {
		let normalized = newProps.oninput || 'oninput';
		if (!props[normalized]) {
			props[normalized] = props[newProps.onchange];
			delete props[newProps.onchange];
		}
	}
}

/**
 * Remove a component tree from the DOM, including state and event handlers.
 * @param {Element | Document | ShadowRoot | DocumentFragment} container
 * @returns {boolean}
 */
function unmountComponentAtNode(container) {
	if (container._prevVNode) {
		preactRender(null, container);
		return true;
	}
	return false;
}

/**
 * Alias `class` prop to `className` if available
 * @param {import('./internal').VNode} vnode
 */
function applyClassName(vnode) {
	let a = vnode.props;
	if (a.class || a.className) {
		classNameDescriptor.enumerable = 'className' in a;
		if (a.className) a.class = a.className;
		Object.defineProperty(a, 'className', classNameDescriptor);
	}
}

let classNameDescriptor = {
	configurable: true,
	get() { return this.class; }
};

/**
 * Check if two objects have a different shape
 * @param {object} a
 * @param {object} b
 * @returns {boolean}
 */
function shallowDiffers(a, b) {
	for (let i in a) if (!(i in b)) return true;
	for (let i in b) if (a[i]!==b[i]) return true;
	return false;
}

/**
 * Get the matching DOM node for a component
 * @param {import('./internal').Component} component
 * @returns {import('./internal').PreactElement | null}
 */
function findDOMNode(component) {
	return component && (component.base || component.nodeType === 1 && component) || null;
}

/**
 * Component class with a predefined `shouldComponentUpdate` implementation
 */
class PureComponent extends Component {
	constructor(props) {
		super(props);
		// Some third-party libraries check if this property is present
		this.isPureReactComponent = true;
	}

	shouldComponentUpdate(props, state) {
		return shallowDiffers(this.props, props) || shallowDiffers(this.state, state);
	}
}

// Some libraries like `react-virtualized` explicitely check for this.
Component.prototype.isReactComponent = {};

/**
 * Memoize a component, so that it only updates when the props actually have
 * changed. This was previously known as `React.pure`.
 * @param {import('./internal').FunctionalComponent} c functional component
 * @param {(prev: object, next: object) => boolean} [comparer] Custom equality function
 * @returns {import('./internal').FunctionalComponent}
 */
function memo(c, comparer) {
	function shouldUpdate(nextProps) {
		let ref = this.props.ref;
		let updateRef = ref==nextProps.ref;
		if (!updateRef) {
			ref.call ? ref(null) : (ref.current = null);
		}
		return (!comparer
			? shallowDiffers(this.props, nextProps)
			: !comparer(this.props, nextProps)) || !updateRef;
	}

	function Memoed(props) {
		this.shouldComponentUpdate = shouldUpdate;
		return h(c, assign({}, props));
	}
	Memoed.displayName = 'Memo(' + (c.displayName || c.name) + ')';
	Memoed._forwarded = true;
	return Memoed;
}

// Patch in `UNSAFE_*` lifecycle hooks
function setUnsafeDescriptor(obj, key) {
	Object.defineProperty(obj.prototype, 'UNSAFE_' + key, {
		configurable: true,
		get() { return this[key]; },
		set(v) { this[key] = v; }
	});
}

setUnsafeDescriptor(Component, 'componentWillMount');
setUnsafeDescriptor(Component, 'componentWillReceiveProps');
setUnsafeDescriptor(Component, 'componentWillUpdate');

/**
 * Pass ref down to a child. This is mainly used in libraries with HOCs that
 * wrap components. Using `forwardRef` there is an easy way to get a reference
 * of the wrapped component instead of one of the wrapper itself.
 * @param {import('./internal').ForwardFn} fn
 * @returns {import('./internal').FunctionalComponent}
 */
function forwardRef(fn) {
	function Forwarded(props) {
		let ref = props.ref;
		delete props.ref;
		return fn(props, ref);
	}
	Forwarded._forwarded = true;
	Forwarded.displayName = 'ForwardRef(' + (fn.displayName || fn.name) + ')';
	return Forwarded;
}

let oldVNodeHook = options.vnode;
options.vnode = vnode => {
	vnode.$$typeof = REACT_ELEMENT_TYPE;

	applyEventNormalization(vnode);
	let type = vnode.type;
	if (type && type._forwarded && vnode.ref) {
		vnode.props.ref = vnode.ref;
		vnode.ref = null;
	}
	/* istanbul ignore next */
	if (oldVNodeHook) oldVNodeHook(vnode);
};

/**
 * Deprecated way to control batched rendering inside the reconciler, but we
 * already schedule in batches inside our rendering code
 * @param {(a) => void} callback function that triggers the updatd
 * @param {*} [arg] Optional argument that can be passed to the callback
 */
// eslint-disable-next-line camelcase
function unstable_batchedUpdates(callback, arg) {
	callback(arg);
}

export {
	version,
	Children,
	render,
	render as hydrate,
	unmountComponentAtNode,
	createPortal,
	createElement,
	createContext,
	createFactory,
	cloneElement,
	createRef,
	Fragment,
	isValidElement,
	findDOMNode,
	Component,
	PureComponent,
	memo,
	forwardRef,
	// eslint-disable-next-line camelcase
	unstable_batchedUpdates
};

export const Suspense = _Suspense;
export const lazy = _lazy;

// React copies the named exports to the default one.
export default assign({
	version,
	Children,
	render,
	hydrate: render,
	unmountComponentAtNode,
	createPortal,
	createElement,
	createContext,
	createFactory,
	cloneElement,
	createRef,
	Fragment,
	isValidElement,
	findDOMNode,
	Component,
	PureComponent,
	memo,
	forwardRef,
	unstable_batchedUpdates
}, hooks);<|MERGE_RESOLUTION|>--- conflicted
+++ resolved
@@ -1,8 +1,4 @@
-<<<<<<< HEAD
-import { hydrate, render as preactRender, cloneElement as preactCloneElement, createRef, h, Component, options, toChildArray, createContext, Fragment, Suspense, lazy } from 'preact';
-=======
-import { render as preactRender, cloneElement as preactCloneElement, createRef, h, Component, options, toChildArray, createContext, Fragment } from 'preact';
->>>>>>> 71eddade
+import { hydrate, render as preactRender, cloneElement as preactCloneElement, createRef, h, Component, options, toChildArray, createContext, Fragment } from 'preact';
 import * as hooks from 'preact/hooks';
 export * from 'preact/hooks';
 import { Suspense as _Suspense, lazy as _lazy, catchRender } from './suspense';
