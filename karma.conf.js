--- conflicted
+++ resolved
@@ -1,10 +1,7 @@
 /*eslint-env node */
 /*eslint no-var: 0 */
-<<<<<<< HEAD
-=======
 
 var coverage = String(process.env.COVERAGE)!=='false';
->>>>>>> 3e6a876e
 
 module.exports = function(config) {
 	config.set({
