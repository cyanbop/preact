--- conflicted
+++ resolved
@@ -1,11 +1,7 @@
 import { createElement as h, options, render, createRef, Component, Fragment } from 'preact';
 import { useState, useEffect, useLayoutEffect, useMemo, useCallback } from 'preact/hooks';
-<<<<<<< HEAD
 import { act } from 'preact/test-utils';
-import { setupScratch, teardown, clearOptions } from '../../../test/_util/helpers';
-=======
 import { setupScratch, teardown, clearOptions, serializeHtml } from '../../../test/_util/helpers';
->>>>>>> f7c7f2f6
 import { serializeVNode, initDebug } from '../../src/debug';
 import * as PropTypes from 'prop-types';
 
