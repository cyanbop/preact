import { checkPropTypes } from './check-props';
import { getDisplayName } from './devtools/custom';
import { options } from 'preact';
import { ELEMENT_NODE, DOCUMENT_NODE, DOCUMENT_FRAGMENT_NODE } from './constants';

function getClosestDomNodeParent(parent) {
	if (!parent) return {};
	if (typeof parent.type === 'function') {
		return getClosestDomNodeParent(parent._parent);
	}
	return parent;
}

export function initDebug() {
	/* eslint-disable no-console */
	let oldBeforeDiff = options._diff;
	let oldDiffed = options.diffed;
	let oldVnode = options.vnode;
	const warnedComponents = { useEffect: {}, useLayoutEffect: {}, lazyPropTypes: {} };
	const serializedConstructorMap = typeof WeakMap!=='undefined' && new WeakMap();

	options._catchError = (error, vnode) => {
		let component = vnode && vnode._component;
		if (component && typeof error.then === 'function') {
			error = new Error('Missing Suspense. The throwing component was: ' + (component.displayName || component.name));
		}
	};

	options._root = (vnode, parentNode) => {
		if (!parentNode) {
			throw new Error('Undefined parent passed to render(), this is the second argument.\nCheck if the element is available in the DOM/has the correct id.');
		}
		let isValid;
		switch (parentNode.nodeType) {
			case ELEMENT_NODE:
			case DOCUMENT_FRAGMENT_NODE:
			case DOCUMENT_NODE: isValid = true; break;
			default: isValid = false;
		}
		if (!isValid) throw new Error(`
			Expected a valid HTML node as a second argument to render.
			Received ${parentNode} instead: render(<${vnode.type.name || vnode.type} />, ${parentNode});
		`);
	};

	options._diff = (vnode, oldVnode) => {
		if (vnode == null) { return; }

<<<<<<< HEAD
    let { type, props } = vnode;
		let children = props && props.children;
=======
		let { type, _parent: parent } = vnode;
		let parentVNode = getClosestDomNodeParent(parent);
>>>>>>> 984f18dc

		if (type===undefined) {
			throw new Error('Undefined component passed to createElement()\n\n'+
			'You likely forgot to export your component or might have mixed up default and named imports'+
			serializeVNode(vnode));
		}
		else if (type!=null && typeof type==='object') {
			if (type._lastDomChild!==undefined && type._dom!==undefined) {
				let info = 'Did you accidentally pass a JSX literal as JSX twice?\n\n'+
				'  let My'+getDisplayName(type)+' = '+serializeVNode(type)+';\n'+
				'  let vnode = <My'+getDisplayName(type)+' />;\n\n'+
				'This usually happens when you export a JSX literal and not the component.';
				throw new Error('Invalid type passed to createElement(): '+type+'\n\n'+info+'\n');
			}

			throw new Error('Invalid type passed to createElement(): '+(Array.isArray(type) ? 'array' : type));
		}

		if ((type==='thead' || type==='tfoot' || type==='thead') && parentVNode.type!=='table') {
			console.error(
				'Improper nesting of table.' +
				'Your <thead/tbody/tfoot> should have a <table> parent.'
				+ serializeVNode(vnode)
			);
		}
		else if (
			type==='tr' && (
				parentVNode.type!=='thead' &&
				parentVNode.type!=='tfoot' &&
				parentVNode.type!=='tbody' &&
				parentVNode.type!=='table'
			)) {
			console.error(
				'Improper nesting of table.' +
				'Your <tr> should have a <thead/tbody/tfoot/table> parent.'
				+ serializeVNode(vnode)
			);
		}
		else if (type==='td' && parentVNode.type!=='tr') {
			console.error(
				'Improper nesting of table.' +
					'Your <td> should have a <tr> parent.'
					+ serializeVNode(vnode)
			);
		}
		else if (type==='th' && parentVNode.type!=='tr') {
			console.error(
				'Improper nesting of table.' +
				'Your <th> should have a <tr>.'
				+ serializeVNode(vnode)
			);
		}

		if (
			vnode.ref!==undefined &&
			typeof vnode.ref!=='function' &&
			typeof vnode.ref!=='object' &&
			!('$$typeof' in vnode)  // allow string refs when preact-compat is installed
		) {
			throw new Error(
				`Component's "ref" property should be a function, or an object created ` +
				`by createRef(), but got [${typeof vnode.ref}] instead\n` +
				serializeVNode(vnode)
			);
		}

		if (typeof vnode.type==='string') {
			for (const key in vnode.props) {
				if (key[0]==='o' && key[1]==='n' && typeof vnode.props[key]!=='function' && vnode.props[key]!=null) {
					throw new Error(
						`Component's "${key}" property should be a function, ` +
						`but got [${typeof vnode.props[key]}] instead\n` +
						serializeVNode(vnode)
					);
				}
			}
		}
		
		// Detect component thrashing.
		// This is a common problem where the diff sees a component reference
		// on every render, since it can't infer semantic equivalence.
		if (
			// it's a component vnode
			typeof type=='function' && typeof oldVnode.type==='function' &&
			// and the constructor reference got changed
			type !== oldVnode.type &&
			// ... but they seem to be the same source
			componentsAreEquivalent(type, oldVnode.type)
		) {
			console.error(
				`🚨It looks like ${getDisplayName(vnode)} is being recreated on every render, causing serious performance problems.\n` +
				`This usually means the component is being defined within another component or render function.\n` +
				`For more information, see http://preactjs.com/errors/1`
			);
		}

		// Check prop-types if available
		if (typeof vnode.type==='function' && vnode.type.propTypes) {
			if (vnode.type.displayName === 'Lazy' && !warnedComponents.lazyPropTypes[vnode.type]) {
				const m = 'PropTypes are not supported on lazy(). Use propTypes on the wrapped component itself. ';
				try {
					const lazyVNode = vnode.type();
					warnedComponents.lazyPropTypes[vnode.type] = true;
					console.warn(m + 'Component wrapped in lazy() is ' + (lazyVNode.type.displayName || lazyVNode.type.name));
				}
				catch (promise) {
					console.warn(m + 'We will log the wrapped component\'s name once it is loaded.');
				}
			}
			checkPropTypes(vnode.type.propTypes, vnode.props, getDisplayName(vnode), serializeVNode(vnode));
		}

		let keys = [];
		for (let deepChild of toChildArray(children)) {
			if (!deepChild || deepChild.key==null) continue;

			let key = deepChild.key;

			if (keys.indexOf(key) !== -1) {
				console.error(
					'Following component has two or more children with the ' +
					`same key attribute: "${key}". This may cause glitches and misbehavior ` +
					'in rendering process. Component: \n\n' +
					serializeVNode(vnode)
				);

				// Break early to not spam the console
				break;
			}

			keys.push(key);
		}

		if (oldBeforeDiff) oldBeforeDiff(vnode, oldVnode);
	};

	// If the constructor source text and prototype properties match,
	// two different component references are likely to be the same.
	function componentsAreEquivalent(a, b) {
		return componentToString(a) === componentToString(b);
	}
	
	function componentToString(c) {
		let str;
		if (serializedConstructorMap && (str = serializedConstructorMap.get(c))) {
			return str;
		}
		str = Function.prototype.toString.call(c) + Object.keys(c.prototype).join();
		if (serializedConstructorMap) {
			serializedConstructorMap.set(c, str);
		}
		return str;
	}
	  
	options._hook = (comp) => {
		if (!comp) {
			throw new Error('Hook can only be invoked from render methods.');
		}
	};

	const warn = (property, err) => ({
		get() {
			throw new Error(`getting vnode.${property} is deprecated, ${err}`);
		},
		set() {
			throw new Error(`setting vnode.${property} is not allowed, ${err}`);
		}
	});

	const deprecatedAttributes = {
		nodeName: warn('nodeName', 'use vnode.type'),
		attributes: warn('attributes', 'use vnode.props'),
		children: warn('children', 'use vnode.props.children')
	};

	options.vnode = (vnode) => {
		let source, self;
		if (vnode.props && vnode.props.__source) {
			source = vnode.props.__source;
			delete vnode.props.__source;
		}
		if (vnode.props && vnode.props.__self) {
			self = vnode.props.__self;
			delete vnode.props.__self;
		}
		vnode.__self = self;
		vnode.__source = source;
		Object.defineProperties(vnode, deprecatedAttributes);
		if (oldVnode) oldVnode(vnode);
	};

	options.diffed = (vnode) => {
		if (vnode == null) { return; }

		if (vnode._component && vnode._component.__hooks) {
			let hooks = vnode._component.__hooks;
			hooks._list.forEach(hook => {
				if (hook._callback && (!hook._args || !Array.isArray(hook._args))) {
					/* istanbul ignore next */
					console.warn(
						`In ${vnode.type.name || vnode.type} you are calling useMemo/useCallback without passing arguments.\n` +
						`This is a noop since it will not be able to memoize, it will execute it every render.`
					);
				}
			});
			if (hooks._pendingEffects.length > 0) {
				hooks._pendingEffects.forEach((effect) => {
					if ((!effect._args || !Array.isArray(effect._args)) && !warnedComponents.useEffect[vnode.type]) {
						warnedComponents.useEffect[vnode.type] = true;
						/* istanbul ignore next */
						console.warn('You should provide an array of arguments as the second argument to the "useEffect" hook.\n\n' +
							'Not doing so will invoke this effect on every render.\n\n' +
							'This effect can be found in the render of ' + (vnode.type.name || vnode.type) + '.');
					}
				});
			}
			if (hooks._pendingLayoutEffects.length > 0) {
				hooks._pendingLayoutEffects.forEach((layoutEffect) => {
					if ((!layoutEffect._args || !Array.isArray(layoutEffect._args)) && !warnedComponents.useLayoutEffect[vnode.type]) {
						warnedComponents.useLayoutEffect[vnode.type] = true;
						/* istanbul ignore next */
						console.warn('You should provide an array of arguments as the second argument to the "useLayoutEffect" hook.\n\n' +
							'Not doing so will invoke this effect on every render.\n\n' +
							'This effect can be found in the render of ' + (vnode.type.name || vnode.type) + '.');
					}
				});
			}
		}

		if (vnode._children != null) {
			const keys = [];
			for (let i = 0; i < vnode._children.length; i++) {
				const child = vnode._children[i];
				if (!child || child.key==null) continue;

				const key = child.key;
				if (keys.indexOf(key) !== -1) {
					console.error(
						'Following component has two or more children with the ' +
						`same key attribute: "${key}". This may cause glitches and misbehavior ` +
						'in rendering process. Component: \n\n' +
						serializeVNode(vnode)
					);

					// Break early to not spam the console
					break;
				}

				keys.push(key);
			}
		}

		if (oldDiffed) oldDiffed(vnode);
	};
}

/**
 * Serialize a vnode tree to a string
 * @param {import('./internal').VNode} vnode
 * @returns {string}
 */
export function serializeVNode(vnode) {
	let { props } = vnode;
	let name = getDisplayName(vnode);

	let attrs = '';
	if (props) {
		for (let prop in props) {
			if (props.hasOwnProperty(prop) && prop!=='children') {
				let value = props[prop];

				// If it is an object but doesn't have toString(), use Object.toString
				if (typeof value==='function') {
					value = `function ${value.displayName || value.name}() {}`;
				}

				value = Object(value) === value && !value.toString
					? Object.prototype.toString.call(value)
					: value + '';

				attrs += ` ${prop}=${JSON.stringify(value)}`;
			}
		}
	}

	let children = props.children;
	return `<${name}${attrs}${children && children.length
		? '>..</'+name+'>'
		: ' />'}`;
}<|MERGE_RESOLUTION|>--- conflicted
+++ resolved
@@ -46,13 +46,9 @@
 	options._diff = (vnode, oldVnode) => {
 		if (vnode == null) { return; }
 
-<<<<<<< HEAD
-    let { type, props } = vnode;
+		let { type, props, _parent: parent } = vnode;
 		let children = props && props.children;
-=======
-		let { type, _parent: parent } = vnode;
 		let parentVNode = getClosestDomNodeParent(parent);
->>>>>>> 984f18dc
 
 		if (type===undefined) {
 			throw new Error('Undefined component passed to createElement()\n\n'+
