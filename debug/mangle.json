--- conflicted
+++ resolved
@@ -1,5 +1,4 @@
 {
-<<<<<<< HEAD
 	"help": {
 		"what is this file?": "It controls protected/private property mangling so that minified builds have consistent property names.",
 		"why are there duplicate minified properties?": "Most properties are only used on one type of objects, so they can have the same name since they will never collide. Doing this reduces size."
@@ -39,15 +38,15 @@
 			"$_dom": "__e",
 			"$_component": "__c",
 			"$__html": "__html",
-			"$_parent": "__p",
+			"$_parent": "__",
 			"$_pendingError": "__E",
-			"$_processingException": "__p",
+			"$_processingException": "__",
 			"$_context": "__n",
-			"$_defaultValue": "__p",
+			"$_defaultValue": "__",
 			"$_id": "__c",
 			"$_parentDom": "__P",
 			"$_prevState": "__u",
-			"$_root": "__p",
+			"$_root": "__",
 			"$_diff": "__b",
 			"$_commit": "__c",
 			"$_render": "__r",
@@ -56,50 +55,4 @@
 			"$_unmount": "_e"
 		}
 	}
-=======
-  "help": {
-    "what is this file?": "It controls protected/private property mangling so that minified builds have consistent property names.",
-    "why are there duplicate minified properties?": "Most properties are only used on one type of objects, so they can have the same name since they will never collide. Doing this reduces size."
-  },
-  "minify": {
-    "mangle": {
-      "properties": {
-        "regex": "^_",
-        "reserved": [
-          "__REACT_DEVTOOLS_GLOBAL_HOOK__",
-          "_renderers",
-          "__source",
-          "__self"
-        ]
-      }
-    }
-  },
-  "props": {
-    "cname": 6,
-    "props": {
-      "$_depth": "__b",
-      "$_dirty": "__d",
-      "$_prevState": "__u",
-      "$_nextState": "__s",
-      "$_renderCallbacks": "__h",
-      "$_suspensions": "__u",
-      "$_vnode": "__v",
-      "$_children": "__k",
-      "$_dom": "__e",
-      "$_component": "__c",
-      "$__html": "__html",
-      "$_parent": "__",
-      "$_parentDom": "__P",
-      "$_pendingError": "__E",
-      "$_processingException": "__",
-      "$_root": "__",
-      "$_diff": "__b",
-      "$_commit": "__c",
-      "$_render": "__r",
-      "$_hook": "__h",
-      "$_catchError": "__e",
-      "$_unmount": "_e"
-    }
-  }
->>>>>>> f91e5008
 }