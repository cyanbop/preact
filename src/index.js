--- conflicted
+++ resolved
@@ -2,10 +2,6 @@
 export { createElement, createElement as h, Fragment, createRef } from './create-element';
 export { Component } from './component';
 export { cloneElement } from './clone-element';
-<<<<<<< HEAD
+export { createContext } from './create-context';
 export { toChildArray } from './diff/children';
-=======
-export { createContext } from './create-context';
-export { toChildArray } from './diff/index';
->>>>>>> eb3f2a52
 export { default as options } from './options';