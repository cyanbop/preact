import { EMPTY_OBJ, EMPTY_ARR } from '../constants';
import { Component } from '../component';
import { Fragment } from '../create-element';
import { diffChildren } from './children';
import { diffProps, setProperty } from './props';
import { assign, removeNode } from '../util';
import options from '../options';

/**
 * Diff two virtual nodes and apply proper changes to the DOM
 * @param {import('../internal').PreactElement} parentDom The parent of the DOM element
 * @param {import('../internal').VNode} newVNode The new virtual node
 * @param {import('../internal').VNode} oldVNode The old virtual node
 * @param {object} globalContext The current context object. Modified by getChildContext
 * @param {boolean} isSvg Whether or not this element is an SVG node
 * @param {Array<import('../internal').PreactElement>} excessDomChildren
 * @param {Array<import('../internal').Component>} commitQueue List of components
 * which have callbacks to invoke in commitRoot
 * @param {import('../internal').PreactElement} oldDom The current attached DOM
 * element any new dom elements should be placed around. Likely `null` on first
 * render (except when hydrating). Can be a sibling DOM element when diffing
 * Fragments that have siblings. In most cases, it starts out as `oldChildren[0]._dom`.
 * @param {boolean} [isHydrating] Whether or not we are in hydration
 * @param {Document} doc The owner document of the parentNode
 */
export function diff(
	parentDom,
	newVNode,
	oldVNode,
	globalContext,
	isSvg,
	excessDomChildren,
	commitQueue,
	oldDom,
	isHydrating,
	doc
) {
	let tmp,
		newType = newVNode.type;

	// When passing through createElement it assigns the object
	// constructor as undefined. This to prevent JSON-injection.
	if (newVNode.constructor !== undefined) return null;

	// If the previous diff bailed out, resume creating/hydrating.
	if (oldVNode._hydrating != null) {
		isHydrating = oldVNode._hydrating;
		oldDom = newVNode._dom = oldVNode._dom;
		// if we resume, we want the tree to be "unlocked"
		newVNode._hydrating = null;
		excessDomChildren = [oldDom];
	}

	if ((tmp = options._diff)) tmp(newVNode);

	try {
		outer: if (typeof newType == 'function') {
			let c, isNew, oldProps, oldState, snapshot, clearProcessingException;
			let newProps = newVNode.props;

			// Necessary for createContext api. Setting this property will pass
			// the context value as `this.context` just for this component.
			tmp = newType.contextType;
			let provider = tmp && globalContext[tmp._id];
			let componentContext = tmp
				? provider
					? provider.props.value
					: tmp._defaultValue
				: globalContext;

			// Get component and set it to `c`
			if (oldVNode._component) {
				c = newVNode._component = oldVNode._component;
				clearProcessingException = c._processingException = c._pendingError;
			} else {
				// Instantiate the new component
				if ('prototype' in newType && newType.prototype.render) {
					// @ts-ignore The check above verifies that newType is suppose to be constructed
					newVNode._component = c = new newType(newProps, componentContext); // eslint-disable-line new-cap
				} else {
					// @ts-ignore Trust me, Component implements the interface we want
					newVNode._component = c = new Component(newProps, componentContext);
					c.constructor = newType;
					c.render = doRender;
				}
				if (provider) provider.sub(c);

				c.props = newProps;
				if (!c.state) c.state = {};
				c.context = componentContext;
				c._globalContext = globalContext;
				isNew = c._dirty = true;
				c._renderCallbacks = [];
			}

			// Invoke getDerivedStateFromProps
			if (c._nextState == null) {
				c._nextState = c.state;
			}
			if (newType.getDerivedStateFromProps != null) {
				if (c._nextState == c.state) {
					c._nextState = assign({}, c._nextState);
				}

				assign(
					c._nextState,
					newType.getDerivedStateFromProps(newProps, c._nextState)
				);
			}

			oldProps = c.props;
			oldState = c.state;

			// Invoke pre-render lifecycle methods
			if (isNew) {
				if (
					newType.getDerivedStateFromProps == null &&
					c.componentWillMount != null
				) {
					c.componentWillMount();
				}

				if (c.componentDidMount != null) {
					c._renderCallbacks.push(c.componentDidMount);
				}
			} else {
				if (
					newType.getDerivedStateFromProps == null &&
					newProps !== oldProps &&
					c.componentWillReceiveProps != null
				) {
					c.componentWillReceiveProps(newProps, componentContext);
				}

				if (
					(!c._force &&
						c.shouldComponentUpdate != null &&
						c.shouldComponentUpdate(
							newProps,
							c._nextState,
							componentContext
						) === false) ||
					newVNode._original === oldVNode._original
				) {
					c.props = newProps;
					c.state = c._nextState;
					// More info about this here: https://gist.github.com/JoviDeCroock/bec5f2ce93544d2e6070ef8e0036e4e8
					if (newVNode._original !== oldVNode._original) c._dirty = false;
					c._vnode = newVNode;
					newVNode._dom = oldVNode._dom;
					newVNode._children = oldVNode._children;
					newVNode._children.forEach(vnode => {
						if (vnode) vnode._parent = newVNode;
					});
					if (c._renderCallbacks.length) {
						commitQueue.push(c);
					}

					break outer;
				}

				if (c.componentWillUpdate != null) {
					c.componentWillUpdate(newProps, c._nextState, componentContext);
				}

				if (c.componentDidUpdate != null) {
					c._renderCallbacks.push(() => {
						c.componentDidUpdate(oldProps, oldState, snapshot);
					});
				}
			}

			c.context = componentContext;
			c.props = newProps;
			c.state = c._nextState;

			if ((tmp = options._render)) tmp(newVNode);

			c._dirty = false;
			c._vnode = newVNode;
			c._parentDom = parentDom;

			tmp = c.render(c.props, c.state, c.context);

			// Handle setState called in render, see #2553
			c.state = c._nextState;

			if (c.getChildContext != null) {
				globalContext = assign(assign({}, globalContext), c.getChildContext());
			}

			if (!isNew && c.getSnapshotBeforeUpdate != null) {
				snapshot = c.getSnapshotBeforeUpdate(oldProps, oldState);
			}

			let isTopLevelFragment =
				tmp != null && tmp.type === Fragment && tmp.key == null;
			let renderResult = isTopLevelFragment ? tmp.props.children : tmp;

			diffChildren(
				parentDom,
				Array.isArray(renderResult) ? renderResult : [renderResult],
				newVNode,
				oldVNode,
				globalContext,
				isSvg,
				excessDomChildren,
				commitQueue,
				oldDom,
				isHydrating,
				doc
			);

			c.base = newVNode._dom;

			// We successfully rendered this VNode, unset any stored hydration/bailout state:
			newVNode._hydrating = null;

			if (c._renderCallbacks.length) {
				commitQueue.push(c);
			}

			if (clearProcessingException) {
				c._pendingError = c._processingException = null;
			}

			c._force = false;
		} else if (
			excessDomChildren == null &&
			newVNode._original === oldVNode._original
		) {
			newVNode._children = oldVNode._children;
			newVNode._dom = oldVNode._dom;
		} else {
			newVNode._dom = diffElementNodes(
				oldVNode._dom,
				newVNode,
				oldVNode,
				globalContext,
				isSvg,
				excessDomChildren,
				commitQueue,
				isHydrating,
				doc
			);
		}

		if ((tmp = options.diffed)) tmp(newVNode);
	} catch (e) {
		newVNode._original = null;
		// if hydrating or creating initial tree, bailout preserves DOM:
		if (isHydrating || excessDomChildren != null) {
			newVNode._dom = oldDom;
			newVNode._hydrating = !!isHydrating;
			excessDomChildren[excessDomChildren.indexOf(oldDom)] = null;
			// ^ could possibly be simplified to:
			// excessDomChildren.length = 0;
		}
		options._catchError(e, newVNode, oldVNode);
	}
}

/**
 * @param {Array<import('../internal').Component>} commitQueue List of components
 * which have callbacks to invoke in commitRoot
 * @param {import('../internal').VNode} root
 */
export function commitRoot(commitQueue, root) {
	if (options._commit) options._commit(root, commitQueue);

	commitQueue.some(c => {
		try {
			// @ts-ignore Reuse the commitQueue variable here so the type changes
			commitQueue = c._renderCallbacks;
			c._renderCallbacks = [];
			commitQueue.some(cb => {
				// @ts-ignore See above ts-ignore on commitQueue
				cb.call(c);
			});
		} catch (e) {
			options._catchError(e, c._vnode);
		}
	});
}

/**
 * Diff two virtual nodes representing DOM element
 * @param {import('../internal').PreactElement} dom The DOM element representing
 * the virtual nodes being diffed
 * @param {import('../internal').VNode} newVNode The new virtual node
 * @param {import('../internal').VNode} oldVNode The old virtual node
 * @param {object} globalContext The current context object
 * @param {boolean} isSvg Whether or not this DOM node is an SVG node
 * @param {*} excessDomChildren
 * @param {Array<import('../internal').Component>} commitQueue List of components
 * which have callbacks to invoke in commitRoot
 * @param {boolean} isHydrating Whether or not we are in hydration
 * @param {Document} doc The owner document of the parentNode #2545
 * @returns {import('../internal').PreactElement}
 */
function diffElementNodes(
	dom,
	newVNode,
	oldVNode,
	globalContext,
	isSvg,
	excessDomChildren,
	commitQueue,
	isHydrating,
	doc
) {
	let oldProps = oldVNode.props;
	let newProps = newVNode.props;
	let nodeType = newVNode.type;
	let i = 0;

	// Tracks entering and exiting SVG namespace when descending through the tree.
	if (nodeType === 'svg') isSvg = true;

	if (excessDomChildren != null) {
		for (; i < excessDomChildren.length; i++) {
			const child = excessDomChildren[i];

			// if newVNode matches an element in excessDomChildren or the `dom`
			// argument matches an element in excessDomChildren, remove it from
			// excessDomChildren so it isn't later removed in diffChildren
			if (
				child &&
				(child === dom ||
					(nodeType ? child.localName == nodeType : child.nodeType == 3))
			) {
				dom = child;
				excessDomChildren[i] = null;
				break;
			}
		}
	}

	if (dom == null) {
<<<<<<< HEAD
		if (nodeType === null) {
			// @ts-ignore createTextNode returns Text, we expect PreactElement
			return document.createTextNode(newProps);
		}

		if (isSvg) {
			dom = document.createElementNS(
				'http://www.w3.org/2000/svg',
				// @ts-ignore We know `newVNode.type` is a string
				nodeType
			);
		} else {
			dom = document.createElement(
				// @ts-ignore We know `newVNode.type` is a string
				nodeType,
				newProps.is && newProps
			);
		}

=======
		if (newVNode.type === null) {
			return doc.createTextNode(newProps);
		}

		dom = isSvg
			? doc.createElementNS('http://www.w3.org/2000/svg', newVNode.type)
			: doc.createElement(newVNode.type, newProps.is && { is: newProps.is });
>>>>>>> 44233c0f
		// we created a new parent, so none of the previously attached children can be reused:
		excessDomChildren = null;
		// we are creating a new node, so we can assume this is a new subtree (in case we are hydrating), this deopts the hydrate
		isHydrating = false;
	}

	if (nodeType === null) {
		// During hydration, we still have to split merged text from SSR'd HTML.
		if (oldProps !== newProps && (!isHydrating || dom.data !== newProps)) {
			dom.data = newProps;
		}
	} else {
		// If excessDomChildren was not null, repopulate it with the current element's children:
		excessDomChildren =
			excessDomChildren && EMPTY_ARR.slice.call(dom.childNodes);

		oldProps = oldVNode.props || EMPTY_OBJ;

		let oldHtml = oldProps.dangerouslySetInnerHTML;
		let newHtml = newProps.dangerouslySetInnerHTML;

		// During hydration, props are not diffed at all (including dangerouslySetInnerHTML)
		// @TODO we should warn in debug mode when props don't match here.
		if (!isHydrating) {
			// But, if we are in a situation where we are using existing DOM (e.g. replaceNode)
			// we should read the existing DOM attributes to diff them
			if (excessDomChildren != null) {
				oldProps = {};
				for (let i = 0; i < dom.attributes.length; i++) {
					oldProps[dom.attributes[i].name] = dom.attributes[i].value;
				}
			}

			if (newHtml || oldHtml) {
				// Avoid re-applying the same '__html' if it did not changed between re-render
				if (
					!newHtml ||
					((!oldHtml || newHtml.__html != oldHtml.__html) &&
						newHtml.__html !== dom.innerHTML)
				) {
					dom.innerHTML = (newHtml && newHtml.__html) || '';
				}
			}
		}

		diffProps(dom, newProps, oldProps, isSvg, isHydrating);

		// If the new vnode didn't have dangerouslySetInnerHTML, diff its children
		if (newHtml) {
			newVNode._children = [];
		} else {
			i = newVNode.props.children;
			diffChildren(
				dom,
				Array.isArray(i) ? i : [i],
				newVNode,
				oldVNode,
				globalContext,
				isSvg && nodeType !== 'foreignObject',
				excessDomChildren,
				commitQueue,
<<<<<<< HEAD
				dom.firstChild,
				isHydrating
=======
				EMPTY_OBJ,
				isHydrating,
				doc
>>>>>>> 44233c0f
			);

			// Remove children that are not part of any vnode.
			if (excessDomChildren != null) {
				for (i = excessDomChildren.length; i--; ) {
					if (excessDomChildren[i] != null) removeNode(excessDomChildren[i]);
				}
			}
		}

		// (as above, don't diff props during hydration)
		if (!isHydrating) {
			if (
				'value' in newProps &&
				(i = newProps.value) !== undefined &&
				// #2756 For the <progress>-element the initial value is 0,
				// despite the attribute not being present. When the attribute
				// is missing the progress bar is treated as indeterminate.
				// To fix that we'll always update it when it is 0 for progress elements
				(i !== dom.value || (nodeType === 'progress' && !i))
			) {
				setProperty(dom, 'value', i, oldProps.value, false);
			}
			if (
				'checked' in newProps &&
				(i = newProps.checked) !== undefined &&
				i !== dom.checked
			) {
				setProperty(dom, 'checked', i, oldProps.checked, false);
			}
		}
	}

	return dom;
}

/**
 * Invoke or update a ref, depending on whether it is a function or object ref.
 * @param {object|function} ref
 * @param {any} value
 * @param {import('../internal').VNode} vnode
 */
export function applyRef(ref, value, vnode) {
	try {
		if (typeof ref == 'function') ref(value);
		else ref.current = value;
	} catch (e) {
		options._catchError(e, vnode);
	}
}

/**
 * Unmount a virtual node from the tree and apply DOM changes
 * @param {import('../internal').VNode} vnode The virtual node to unmount
 * @param {import('../internal').VNode} parentVNode The parent of the VNode that
 * initiated the unmount
 * @param {boolean} [skipRemove] Flag that indicates that a parent node of the
 * current element is already detached from the DOM.
 */
export function unmount(vnode, parentVNode, skipRemove) {
	let r;
	if (options.unmount) options.unmount(vnode);

	if ((r = vnode.ref)) {
		if (!r.current || r.current === vnode._dom) applyRef(r, null, parentVNode);
	}

	let dom;
	if (!skipRemove && typeof vnode.type != 'function') {
		skipRemove = (dom = vnode._dom) != null;
	}

	// Must be set to `undefined` to properly clean up `_nextDom`
	// for which `null` is a valid value. See comment in `create-element.js`
	vnode._dom = vnode._nextDom = undefined;

	if ((r = vnode._component) != null) {
		if (r.componentWillUnmount) {
			try {
				r.componentWillUnmount();
			} catch (e) {
				options._catchError(e, parentVNode);
			}
		}

		r.base = r._parentDom = null;
	}

	if ((r = vnode._children)) {
		for (let i = 0; i < r.length; i++) {
			if (r[i]) unmount(r[i], parentVNode, skipRemove);
		}
	}

	if (dom != null) removeNode(dom);
}

/** The `.render()` method for a PFC backing instance. */
function doRender(props, state, context) {
	return this.constructor(props, context);
}<|MERGE_RESOLUTION|>--- conflicted
+++ resolved
@@ -20,7 +20,7 @@
  * element any new dom elements should be placed around. Likely `null` on first
  * render (except when hydrating). Can be a sibling DOM element when diffing
  * Fragments that have siblings. In most cases, it starts out as `oldChildren[0]._dom`.
- * @param {boolean} [isHydrating] Whether or not we are in hydration
+ * @param {boolean} isHydrating Whether or not we are in hydration
  * @param {Document} doc The owner document of the parentNode
  */
 export function diff(
@@ -337,35 +337,25 @@
 	}
 
 	if (dom == null) {
-<<<<<<< HEAD
 		if (nodeType === null) {
 			// @ts-ignore createTextNode returns Text, we expect PreactElement
-			return document.createTextNode(newProps);
+			return doc.createTextNode(newProps);
 		}
 
 		if (isSvg) {
-			dom = document.createElementNS(
+			dom = doc.createElementNS(
 				'http://www.w3.org/2000/svg',
 				// @ts-ignore We know `newVNode.type` is a string
 				nodeType
 			);
 		} else {
-			dom = document.createElement(
+			dom = doc.createElement(
 				// @ts-ignore We know `newVNode.type` is a string
 				nodeType,
 				newProps.is && newProps
 			);
 		}
 
-=======
-		if (newVNode.type === null) {
-			return doc.createTextNode(newProps);
-		}
-
-		dom = isSvg
-			? doc.createElementNS('http://www.w3.org/2000/svg', newVNode.type)
-			: doc.createElement(newVNode.type, newProps.is && { is: newProps.is });
->>>>>>> 44233c0f
 		// we created a new parent, so none of the previously attached children can be reused:
 		excessDomChildren = null;
 		// we are creating a new node, so we can assume this is a new subtree (in case we are hydrating), this deopts the hydrate
@@ -427,14 +417,9 @@
 				isSvg && nodeType !== 'foreignObject',
 				excessDomChildren,
 				commitQueue,
-<<<<<<< HEAD
 				dom.firstChild,
-				isHydrating
-=======
-				EMPTY_OBJ,
 				isHydrating,
 				doc
->>>>>>> 44233c0f
 			);
 
 			// Remove children that are not part of any vnode.
