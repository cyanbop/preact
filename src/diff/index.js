--- conflicted
+++ resolved
@@ -28,11 +28,7 @@
 	// constructor as undefined. This to prevent JSON-injection.
 	if (newVNode.constructor !== undefined) return null;
 
-<<<<<<< HEAD
-	if (tmp = options.diff) tmp(newVNode, oldVNode);
-=======
-	if (tmp = options._diff) tmp(newVNode);
->>>>>>> 01d1317b
+	if (tmp = options._diff) tmp(newVNode, oldVNode);
 
 	try {
 		outer: if (typeof newType==='function') {
