import { EMPTY_OBJ, EMPTY_ARR } from '../constants';
import { Component, enqueueRender } from '../component';
import { coerceToVNode, Fragment } from '../create-element';
import { diffChildren } from './children';
import { diffProps } from './props';
import { assign, removeNode } from '../util';
import options from '../options';

/**
 * Diff two virtual nodes and apply proper changes to the DOM
 * @param {import('../internal').PreactElement | Text} dom The DOM element representing
 * the virtual nodes under diff
 * @param {import('../internal').PreactElement} parentDom The parent of the DOM element
 * @param {import('../internal').VNode | null} newVNode The new virtual node
 * @param {import('../internal').VNode | null} oldVNode The old virtual node
 * @param {object} context The current context object
 * @param {boolean} isSvg Whether or not this element is an SVG node
 * @param {Array<import('../internal').PreactElement>} excessDomChildren
 * @param {Array<import('../internal').Component>} mounts A list of newly
 * mounted components
 * @param {import('../internal').Component | null} ancestorComponent The direct
 * parent component
 * @param {Node | Text} oldDom The current attached DOM
 * element any new dom elements should be placed around. Likely `null` on first
 * render (except when hydrating). Can be a sibling DOM element when diffing
 * Fragments that have siblings. In most cases, it starts out as `oldChildren[0]._dom`.
 */
<<<<<<< HEAD
export function diff(dom, parentDom, newVNode, oldVNode, context, isSvg, excessDomChildren, mounts, ancestorComponent, force) {
=======
export function diff(dom, parentDom, newVNode, oldVNode, context, isSvg, excessDomChildren, mounts, ancestorComponent, force, oldDom) {
>>>>>>> 1cddbec5
	// If the previous type doesn't match the new type we drop the whole subtree
	if (oldVNode==null || newVNode==null || oldVNode.type!==newVNode.type || oldVNode.key!==newVNode.key) {
		if (oldVNode!=null) unmount(oldVNode, ancestorComponent);
		if (newVNode==null) return null;
		dom = null;
		oldVNode = EMPTY_OBJ;
	}

	// When passing through createElement it assigns the object
	// ref on _self, to prevent JSON Injection we check if this attribute
	// is equal.
	if (newVNode._self!==newVNode) return null;

	if (options.diff) options.diff(newVNode);

	let c, p, isNew = false, oldProps, oldState, snapshot,
		newType = newVNode.type;

	/** @type {import('../internal').Component | null} */
	let clearProcessingException;

	try {
		outer: if (oldVNode.type===Fragment || newType===Fragment) {
			diffChildren(parentDom, newVNode, oldVNode, context, isSvg, excessDomChildren, mounts, c, oldDom);

			// Mark dom as empty in case `_children` is any empty array. If it isn't
			// we'll set `dom` to the correct value just a few lines later.
			dom = null;

			if (newVNode._children.length) {
				dom = newVNode._children[0]._dom;

				// If the last child is a Fragment, use _lastDomChild, else use _dom
				p = newVNode._children[newVNode._children.length - 1];
				newVNode._lastDomChild = p._lastDomChild || p._dom;
			}
		}
		else if (typeof newType==='function') {

			// Necessary for createContext api. Setting this property will pass
			// the context value as `this.context` just for this component.
			let cxType = newType.contextType;
			let provider = cxType && context[cxType._id];
			let cctx = cxType != null ? (provider ? provider.props.value : cxType._defaultValue) : context;

			// Get component and set it to `c`
			if (oldVNode._component) {
				c = newVNode._component = oldVNode._component;
				clearProcessingException = c._processingException;
				dom = newVNode._dom = oldVNode._dom;
			}
			else {
				// Instantiate the new component
				if (newType.prototype && newType.prototype.render) {
					newVNode._component = c = new newType(newVNode.props, cctx); // eslint-disable-line new-cap
				}
				else {
					newVNode._component = c = new Component(newVNode.props, cctx);
					c.constructor = newType;
					c.render = doRender;
				}
				c._ancestorComponent = ancestorComponent;
				if (provider) provider.sub(c);

				c.props = newVNode.props;
				if (!c.state) c.state = {};
				c.context = cctx;
				c._context = context;
				isNew = c._dirty = true;
				c._renderCallbacks = [];
			}

			c._vnode = newVNode;

			// Invoke getDerivedStateFromProps
			let s = c._nextState || c.state;
			if (newType.getDerivedStateFromProps!=null) {
				oldState = assign({}, c.state);
				if (s===c.state) s = c._nextState = assign({}, s);
				assign(s, newType.getDerivedStateFromProps(newVNode.props, s));
			}

			// Invoke pre-render lifecycle methods
			if (isNew) {
				if (newType.getDerivedStateFromProps==null && c.componentWillMount!=null) c.componentWillMount();
				if (c.componentDidMount!=null) mounts.push(c);
			}
			else {
				if (newType.getDerivedStateFromProps==null && force==null && c.componentWillReceiveProps!=null) {
					c.componentWillReceiveProps(newVNode.props, cctx);
					s = c._nextState || c.state;
				}

				if (!force && c.shouldComponentUpdate!=null && c.shouldComponentUpdate(newVNode.props, s, cctx)===false) {
					dom = newVNode._dom;
					c.props = newVNode.props;
					c.state = s;
					c._dirty = false;
					newVNode._lastDomChild = oldVNode._lastDomChild;
					break outer;
				}

				if (c.componentWillUpdate!=null) {
					c.componentWillUpdate(newVNode.props, s, cctx);
				}
			}

			oldProps = c.props;
			if (!oldState) oldState = c.state;

			c.context = cctx;
			c.props = newVNode.props;
			c.state = s;

			if (options.render) options.render(newVNode);

			let prev = c._prevVNode;
			let vnode = c._prevVNode = coerceToVNode(c.render(c.props, c.state, c.context));
			c._dirty = false;

			if (c.getChildContext!=null) {
				context = assign(assign({}, context), c.getChildContext());
			}

			if (!isNew && c.getSnapshotBeforeUpdate!=null) {
				snapshot = c.getSnapshotBeforeUpdate(oldProps, oldState);
			}

			c._depth = ancestorComponent ? (ancestorComponent._depth || 0) + 1 : 0;
			c.base = dom = diff(dom, parentDom, vnode, prev, context, isSvg, excessDomChildren, mounts, c, null, oldDom);

			if (vnode!=null) {
				// If this component returns a Fragment (or another component that
				// returns a Fragment), then _lastDomChild will be non-null,
				// informing `diffChildren` to diff this component's VNode like a Fragemnt
				newVNode._lastDomChild = vnode._lastDomChild;
			}

			c._parentDom = parentDom;

			if (newVNode.ref) applyRef(newVNode.ref, c, ancestorComponent);
		}
		else {
			dom = diffElementNodes(dom, newVNode, oldVNode, context, isSvg, excessDomChildren, mounts, ancestorComponent);

			if (newVNode.ref && (oldVNode.ref !== newVNode.ref)) {
				applyRef(newVNode.ref, dom, ancestorComponent);
			}
		}

		newVNode._dom = dom;

		if (c!=null) {
			while (p=c._renderCallbacks.pop()) p.call(c);

			// Don't call componentDidUpdate on mount or when we bailed out via
			// `shouldComponentUpdate`
			if (!isNew && oldProps!=null && c.componentDidUpdate!=null) {
				c.componentDidUpdate(oldProps, oldState, snapshot);
			}
		}

		if (clearProcessingException) {
			c._processingException = null;
		}

		if (options.diffed) options.diffed(newVNode);
	}
	catch (e) {
		catchErrorInComponent(e, ancestorComponent);
	}

	return dom;
}

export function commitRoot(mounts, root) {
	let c;
	while ((c = mounts.pop())) {
		try {
			c.componentDidMount();
		}
		catch (e) {
			catchErrorInComponent(e, c._ancestorComponent);
		}
	}

	if (options.commit) options.commit(root);
}

/**
 * Diff two virtual nodes representing DOM element
 * @param {import('../internal').PreactElement} dom The DOM element representing
 * the virtual nodes being diffed
 * @param {import('../internal').VNode} newVNode The new virtual node
 * @param {import('../internal').VNode} oldVNode The old virtual node
 * @param {object} context The current context object
 * @param {boolean} isSvg Whether or not this DOM node is an SVG node
 * @param {*} excessDomChildren
 * @param {Array<import('../internal').Component>} mounts An array of newly
 * mounted components
 * @param {import('../internal').Component} ancestorComponent The parent
 * component to the ones being diffed
 * @returns {import('../internal').PreactElement}
 */
function diffElementNodes(dom, newVNode, oldVNode, context, isSvg, excessDomChildren, mounts, ancestorComponent) {
	let d = dom;

	// Tracks entering and exiting SVG namespace when descending through the tree.
	isSvg = newVNode.type==='svg' || isSvg;

	if (dom==null && excessDomChildren!=null) {
		for (let i=0; i<excessDomChildren.length; i++) {
			const child = excessDomChildren[i];
			if (child!=null && (newVNode.type===null ? child.nodeType===3 : child.localName===newVNode.type)) {
				dom = child;
				excessDomChildren[i] = null;
				break;
			}
		}
	}

	if (dom==null) {
		dom = newVNode.type===null ? document.createTextNode(newVNode.text) : isSvg ? document.createElementNS('http://www.w3.org/2000/svg', newVNode.type) : document.createElement(newVNode.type);

		// we created a new parent, so none of the previously attached children can be reused:
		excessDomChildren = null;
	}
	newVNode._dom = dom;

	if (newVNode.type===null) {
		if ((d===null || dom===d) && newVNode.text!==oldVNode.text) {
			dom.data = newVNode.text;
		}
	}
	else {
		if (excessDomChildren!=null && dom.childNodes!=null) {
			excessDomChildren = EMPTY_ARR.slice.call(dom.childNodes);
		}
		if (newVNode!==oldVNode) {
			let oldProps = oldVNode.props;
			let newProps = newVNode.props;

			// if we're hydrating, use the element's attributes as its current props:
			if (oldProps==null) {
				oldProps = {};
				if (excessDomChildren!=null) {
					let name;
					for (let i=0; i<dom.attributes.length; i++) {
						name = dom.attributes[i].name;
						oldProps[name=='class' && newProps.className ? 'className' : name] = dom.attributes[i].value;
					}
				}
			}
			let oldHtml = oldProps.dangerouslySetInnerHTML;
			let newHtml = newProps.dangerouslySetInnerHTML;
			if (newHtml || oldHtml) {
				// Avoid re-applying the same '__html' if it did not changed between re-render
				if (!newHtml || !oldHtml || newHtml.__html!=oldHtml.__html) {
					dom.innerHTML = newHtml && newHtml.__html || '';
				}
			}
			if (newProps.multiple) {
				dom.multiple = newProps.multiple;
			}

			diffChildren(dom, newVNode, oldVNode, context, newVNode.type==='foreignObject' ? false : isSvg, excessDomChildren, mounts, ancestorComponent, EMPTY_OBJ);
			diffProps(dom, newProps, oldProps, isSvg);
		}
	}

	return dom;
}

/**
 * Invoke or update a ref, depending on whether it is a function or object ref.
 * @param {object|function} [ref=null]
 * @param {any} [value]
 */
export function applyRef(ref, value, ancestorComponent) {
	try {
		if (typeof ref=='function') ref(value);
		else ref.current = value;
	}
	catch (e) {
		catchErrorInComponent(e, ancestorComponent);
	}
}

/**
 * Unmount a virtual node from the tree and apply DOM changes
 * @param {import('../internal').VNode} vnode The virtual node to unmount
 * @param {import('../internal').Component} ancestorComponent The parent
 * component to this virtual node
 * @param {boolean} [skipRemove] Flag that indicates that a parent node of the
 * current element is already detached from the DOM.
 */
export function unmount(vnode, ancestorComponent, skipRemove) {
	let r;
	if (options.unmount) options.unmount(vnode);

	if (r = vnode.ref) {
		applyRef(r, null, ancestorComponent);
	}

	let dom;
	if (!skipRemove && vnode._lastDomChild==null) {
		skipRemove = (dom = vnode._dom)!=null;
	}

	vnode._dom = vnode._lastDomChild = null;

	if ((r = vnode._component)!=null) {
		if (r.componentWillUnmount) {
			try {
				r.componentWillUnmount();
			}
			catch (e) {
				catchErrorInComponent(e, ancestorComponent);
			}
		}

		r.base = r._parentDom = null;
		if (r = r._prevVNode) unmount(r, ancestorComponent, skipRemove);
	}
	else if (r = vnode._children) {
		for (let i = 0; i < r.length; i++) {
			unmount(r[i], ancestorComponent, skipRemove);
		}
	}

	if (dom!=null) removeNode(dom);
}

/** The `.render()` method for a PFC backing instance. */
function doRender(props, state, context) {
	return this.constructor(props, context);
}

/**
 * Find the closest error boundary to a thrown error and call it
 * @param {object} error The thrown value
 * @param {import('../internal').Component} component The first ancestor
 * component check for error boundary behaviors
 */
function catchErrorInComponent(error, component) {
	for (; component; component = component._ancestorComponent) {
		if (!component._processingException) {
			try {
				if (component.constructor.getDerivedStateFromError!=null) {
					component.setState(component.constructor.getDerivedStateFromError(error));
				}
				else if (component.componentDidCatch!=null) {
					component.componentDidCatch(error);
				}
				else {
					continue;
				}
				return enqueueRender(component._processingException = component);
			}
			catch (e) {
				error = e;
			}
		}
	}
	throw error;
}<|MERGE_RESOLUTION|>--- conflicted
+++ resolved
@@ -25,11 +25,7 @@
  * render (except when hydrating). Can be a sibling DOM element when diffing
  * Fragments that have siblings. In most cases, it starts out as `oldChildren[0]._dom`.
  */
-<<<<<<< HEAD
-export function diff(dom, parentDom, newVNode, oldVNode, context, isSvg, excessDomChildren, mounts, ancestorComponent, force) {
-=======
 export function diff(dom, parentDom, newVNode, oldVNode, context, isSvg, excessDomChildren, mounts, ancestorComponent, force, oldDom) {
->>>>>>> 1cddbec5
 	// If the previous type doesn't match the new type we drop the whole subtree
 	if (oldVNode==null || newVNode==null || oldVNode.type!==newVNode.type || oldVNode.key!==newVNode.key) {
 		if (oldVNode!=null) unmount(oldVNode, ancestorComponent);
