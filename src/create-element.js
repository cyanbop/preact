--- conflicted
+++ resolved
@@ -83,18 +83,12 @@
 	// If this newVNode is being reused (e.g. <div>{reuse}{reuse}</div>) in the same diff,
 	// or we are rendering a component (e.g. setState) copy the oldVNodes so it can have
 	// it's own DOM & etc. pointers
-<<<<<<< HEAD
-	else if (typeof childVNode == 'number') {
-		return childVNode + '';
-=======
 	else if (
-		typeof childVNode == 'string' ||
 		typeof childVNode == 'number' ||
 		// eslint-disable-next-line valid-typeof
 		typeof childVNode == 'bigint'
 	) {
-		return createVNode(null, childVNode, null, null, childVNode);
->>>>>>> 0a1e937e
+		return childVNode + '';
 	} else if (Array.isArray(childVNode)) {
 		return createVNode(Fragment, { children: childVNode }, null, null, null);
 	}
