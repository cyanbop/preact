--- conflicted
+++ resolved
@@ -136,12 +136,8 @@
 			vnode._hydrating != null ? [oldDom] : null,
 			commitQueue,
 			oldDom == null ? getDomSibling(vnode) : oldDom,
-<<<<<<< HEAD
-			vnode._hydrating
-=======
-			false,
+			vnode._hydrating,
 			parentDom.ownerDocument
->>>>>>> 44233c0f
 		);
 		commitRoot(commitQueue, vnode);
 
